# Changelog
All notable changes to this project will be documented in this file.

The format is based on [Keep a Changelog](https://keepachangelog.com/en/1.0.0/).

## [Unreleased]

### Changed

- PSOLGENT seed handling.
<<<<<<< HEAD
=======
- Added example in paper.
>>>>>>> 8cc89883

## [0.0.8] - 15/07/2019
### Added

- Generic resource extension functions options.

### Changed

- numpy.array integration.

## [0.0.5] - 9/07/2019
### Added

- ``PSOLGENT``.
- ``GreedyElim`` simple test.

### Changed

- Fixed prune_graph preprocessing routine.
- YAPF google style.

## [0.0.3] - 9/07/2019
### Added

- ``GRASP``.

### Changed

- Documentation updates.
- Updated README.
- Removed duplicate code in `tabu.py` and `greedy_elimination.py`.

## [0.0.1] - 1/07/2019
### Added

- assertLogs tests for bidirectional algorithm classification.
- Personal MIT LICENSE.
- ``GreedyElim`` Procedure.

### Changed

- Documentation updates.
- Docstring modifications to include maths.
- Updated README.


[Unreleased]: https://github.com/torressa/cspy/compare/v0.0.8...HEAD
[0.0.8]: https://github.com/torressa/cspy/compare/0.0.5...v0.0.8
[0.0.5]: https://github.com/torressa/cspy/compare/0.0.3...0.0.5
[0.0.3]: https://github.com/torressa/cspy/compare/0.0.1...0.0.3
[0.0.1]: https://github.com/torressa/cspy/releases/tag/v0.0.1
<|MERGE_RESOLUTION|>--- conflicted
+++ resolved
@@ -8,10 +8,7 @@
 ### Changed
 
 - PSOLGENT seed handling.
-<<<<<<< HEAD
-=======
 - Added example in paper.
->>>>>>> 8cc89883
 
 ## [0.0.8] - 15/07/2019
 ### Added
